{
 "cells": [
  {
   "cell_type": "code",
   "execution_count": null,
   "metadata": {
    "hideCode": true,
    "hidePrompt": true,
    "slideshow": {
     "slide_type": "slide"
    }
   },
   "outputs": [],
   "source": [
    "from IPython.display import Image\n",
    "Image(filename='uncertainty.jpeg')"
   ]
  },
  {
   "cell_type": "code",
   "execution_count": null,
   "metadata": {
    "slideshow": {
     "slide_type": "skip"
    }
   },
   "outputs": [],
   "source": [
    "import matplotlib.pyplot as plt\n",
    "import numpy as np\n",
    "import sys\n",
    "sys.path.append(\"../errortools/\")\n",
    "import errortools\n",
    "import scipy.stats\n",
    "import pandas as pd\n",
    "import sklearn.preprocessing\n",
    "import random\n",
    "\n",
    "import matplotlib\n",
    "\n",
    "SMALL_SIZE = 20\n",
    "MEDIUM_SIZE = 24\n",
    "BIGGER_SIZE = 28\n",
    "\n",
    "matplotlib.rc('font', size=MEDIUM_SIZE)         # controls default text sizes\n",
    "matplotlib.rc('axes', titlesize=MEDIUM_SIZE)    # fontsize of the axes title\n",
    "matplotlib.rc('axes', labelsize=MEDIUM_SIZE)    # fontsize of the x and y labels\n",
    "matplotlib.rc('xtick', labelsize=SMALL_SIZE)    # fontsize of the tick labels\n",
    "matplotlib.rc('ytick', labelsize=SMALL_SIZE)    # fontsize of the tick labels\n",
    "matplotlib.rc('legend', fontsize=SMALL_SIZE)   # legend fontsize\n",
    "matplotlib.rc('figure', titlesize=BIGGER_SIZE)  # fontsize of the figure title\n",
    "\n",
    "matplotlib.rcParams['font.family'] = 'serif'\n",
    "\n",
    "from IPython.display import Markdown, display\n",
    "def Print(string):\n",
    "    display(Markdown(string))\n",
    "    \n",
    "np.random.seed(42)\n",
    "np.set_printoptions(precision=1)"
   ]
  },
  {
   "cell_type": "markdown",
   "metadata": {
    "slideshow": {
     "slide_type": "slide"
    }
   },
   "source": [
    "_Uncertainty/error_ = __how far__ we could be off in our prediction"
   ]
  },
  {
   "cell_type": "markdown",
   "metadata": {
    "slideshow": {
     "slide_type": "slide"
    }
   },
   "source": [
    "Roughly two sources of uncertainty  "
   ]
  },
  {
   "cell_type": "markdown",
   "metadata": {
    "slideshow": {
     "slide_type": "fragment"
    }
   },
   "source": [
    "- Model, assumptions, features, processing, ...  \n",
    "\n",
    "Sometimes called _systematic uncertainties_"
   ]
  },
  {
   "cell_type": "markdown",
   "metadata": {
    "slideshow": {
     "slide_type": "fragment"
    }
   },
   "source": [
    "This is not about those"
   ]
  },
  {
   "cell_type": "markdown",
   "metadata": {
    "slideshow": {
     "slide_type": "fragment"
    }
   },
   "source": [
    "- Limited training data  \n",
    "\n",
    "Sometimes called _statistical uncertainties_"
   ]
  },
  {
   "cell_type": "markdown",
   "metadata": {
    "slideshow": {
     "slide_type": "fragment"
    }
   },
   "source": [
    "This is about those"
   ]
  },
  {
   "cell_type": "markdown",
   "metadata": {
    "slideshow": {
     "slide_type": "slide"
    }
   },
   "source": [
    "# An illustrative example"
   ]
  },
  {
   "cell_type": "markdown",
   "metadata": {
    "slideshow": {
     "slide_type": "slide"
    }
   },
   "source": [
    "We create a dataset according to a perfectly known sigmoid probability distribution  "
   ]
  },
  {
   "cell_type": "code",
   "execution_count": null,
   "metadata": {
    "hidePrompt": true,
    "slideshow": {
     "slide_type": "skip"
    }
   },
   "outputs": [],
   "source": [
    "slope = 4 \n",
    "bias  = 0"
   ]
  },
  {
   "cell_type": "code",
   "execution_count": null,
   "metadata": {
    "hideCode": true,
    "hidePrompt": true,
    "hide_input": true,
    "scrolled": true,
    "slideshow": {
     "slide_type": "skip"
    }
   },
   "outputs": [],
   "source": [
    "fig, ax = plt.subplots(1, 1, figsize=(20, 5))\n",
    "x = np.linspace(-1, 1, 101)\n",
    "p = scipy.stats.logistic.cdf(slope * x + bias)\n",
    "ax.plot(x, p, '-', color='black', alpha=1)\n",
    "ax.set_xlabel(\"some variable X\")\n",
    "ax.set_ylabel(\"probability\")\n",
    "ax.grid()\n",
    "ax.set_ylim((0,1));"
   ]
  },
  {
   "cell_type": "code",
   "execution_count": null,
   "metadata": {
    "hidePrompt": true,
    "slideshow": {
     "slide_type": "-"
    }
   },
   "outputs": [],
   "source": [
    "n_traindata = 100\n",
    "slope = 4 \n",
    "bias  = 0\n",
    "\n",
    "X = np.random.uniform(low=-1, high=1, size=n_traindata)\n",
    "p = scipy.stats.logistic.cdf(X * slope + bias)\n",
    "y = (p > np.random.uniform(size=n_traindata)).astype(int)"
   ]
  },
  {
   "cell_type": "code",
   "execution_count": null,
   "metadata": {
    "hideCode": true,
    "hidePrompt": true,
    "hide_input": false,
    "slideshow": {
     "slide_type": "-"
    }
   },
   "outputs": [],
   "source": [
    "H, e = np.histogram(X, bins=10, range=(-1,1))\n",
    "h, e = np.histogram(X[y==1], bins=10, range=(-1,1))\n",
    "r = h/(H+1e-12)\n",
    "\n",
    "fig, ax = plt.subplots(1, 1, figsize=(20, 5))\n",
    "x = np.linspace(-1, 1, 101)\n",
    "p = scipy.stats.logistic.cdf(slope * x + bias)\n",
    "ax.plot(X[y==0], y[y==0], 'o', color='red', markersize=10, label=\"0s\")\n",
    "ax.plot(X[y==1], y[y==1], 'X', color='green', markersize=10, label=\"1s\")\n",
    "ax.plot(x, p, '--', color='black', alpha=0.8)\n",
    "#ax.bar((e[:-1]+e[1:])/2., r, e[1]-e[0], color=\"orange\", alpha=0.5, label=\"fraction of 1s\")\n",
    "ax.set_xlabel(\"some variable X\")\n",
    "ax.set_ylabel(\"probability\")\n",
    "ax.grid()\n",
    "ax.legend()\n",
    "ax.set_ylim((-0.1,1.1));"
   ]
  },
  {
   "cell_type": "markdown",
   "metadata": {
    "slideshow": {
     "slide_type": "slide"
    }
   },
   "source": [
    "We fit a logistic regression to the dataset"
   ]
  },
  {
   "cell_type": "code",
   "execution_count": null,
   "metadata": {
    "hidePrompt": true
   },
   "outputs": [],
   "source": [
    "model = errortools.LogisticRegression()\n",
    "model.fit(X, y)\n",
    "print(model.parameters)"
   ]
  },
  {
   "cell_type": "code",
   "execution_count": null,
   "metadata": {
    "hideCode": true,
    "hidePrompt": true,
    "hide_input": false
   },
   "outputs": [],
   "source": [
    "H, e = np.histogram(X, bins=10, range=(-1,1))\n",
    "h, e = np.histogram(X[y==1], bins=10, range=(-1,1))\n",
    "r = h/(H+1e-12)\n",
    "\n",
    "fig, ax = plt.subplots(1, 1, figsize=(20, 5))\n",
    "x = np.linspace(-1, 1, 101)\n",
    "p = scipy.stats.logistic.cdf(slope * x + bias)\n",
    "f = model.predict(x)\n",
    "ax.plot(x, p, '--', color='black', alpha=1, label=\"true probability: slope {:.0f} bias {:.0f}\".format(slope, bias))\n",
    "#ax.bar((e[:-1]+e[1:])/2., r, e[1]-e[0], color=\"orange\", alpha=0.1)\n",
    "ax.plot(x, f, '-', color='red', alpha=1, label=\"model: slope {:.1f} bias {:.1f}\".format(model.parameters[0], model.parameters[1]))\n",
    "ax.set_xlabel(\"some variable X\")\n",
    "ax.set_ylabel(\"probability\")\n",
    "ax.grid()\n",
    "ax.legend()\n",
    "ax.set_ylim((0,1));"
   ]
  },
  {
   "cell_type": "markdown",
   "metadata": {
    "slideshow": {
     "slide_type": "slide"
    }
   },
   "source": [
    "Our model does not get back the exact slope and bias that we put in  \n",
    "\n",
    "The reason is the dataset  \n",
    "\n",
    "If we had a different dataset, we would get different values"
   ]
  },
  {
   "cell_type": "markdown",
   "metadata": {
    "slideshow": {
     "slide_type": "slide"
    }
   },
   "source": [
    "Let's illustrate this  \n",
    "We repeat the example many times  "
   ]
  },
  {
   "cell_type": "code",
   "execution_count": null,
   "metadata": {
    "slideshow": {
     "slide_type": "-"
    }
   },
   "outputs": [],
   "source": [
    "n_datasets = 1000\n",
    "Xs = np.random.uniform(low=-1, high=1, size=(n_datasets, n_traindata))\n",
    "ps = scipy.stats.logistic.cdf(Xs * slope + bias)\n",
    "ys = (ps > np.random.uniform(size=Xs.shape)).astype(int)"
   ]
  },
  {
   "cell_type": "code",
   "execution_count": null,
   "metadata": {
    "slideshow": {
     "slide_type": "-"
    }
   },
   "outputs": [],
   "source": [
    "models = []\n",
    "for i in range(n_datasets):\n",
    "    m = errortools.LogisticRegression()\n",
    "    m.fit(Xs[i], ys[i])\n",
    "    models.append(m)"
   ]
  },
  {
   "cell_type": "code",
   "execution_count": null,
   "metadata": {
    "hideCode": true,
    "hidePrompt": true,
    "hide_input": false,
    "slideshow": {
     "slide_type": "-"
    }
   },
   "outputs": [],
   "source": [
    "fig, ax = plt.subplots(1, 2, figsize=(15,2))\n",
    "ax[0].hist([m.parameters[0] for m in models], bins=40, range=(2,7), color='orange', alpha=0.5, label=\"models\")\n",
    "ax[0].plot((slope, slope), ax[0].get_ylim(), color='black', label=\"True value\")\n",
    "ax[0].grid()\n",
    "ax[0].set_xlabel(\"Slope\")\n",
    "ax[0].set_ylabel(\"Count\")\n",
    "ax[0].legend()\n",
    "\n",
    "ax[1].hist([m.parameters[1] for m in models], bins=40, range=(-1,1), color='orange', alpha=0.5, label=\"models\")\n",
    "ax[1].plot((bias, bias), ax[1].get_ylim(), color='black', label=\"True value\")\n",
    "ax[1].grid()\n",
    "ax[1].set_xlabel(\"Bias\")\n",
    "ax[1].legend()\n",
    "\n",
    "fig, ax = plt.subplots(1, 1, figsize=(15,3))\n",
    "p = scipy.stats.logistic.cdf(slope * x + bias)\n",
    "ax.plot(x, models[0].predict(x), '-', color='orange', alpha=0.25, label=\"models\")\n",
    "for m in models[1:]:\n",
    "    ax.plot(x, m.predict(x), '-', color='orange', alpha=0.1)\n",
    "ax.plot(x, p, '--', color='black', label=\"Real probability\")\n",
    "ax.set_ylim((0,1))\n",
    "ax.set_xlabel(\"Some variable X\")\n",
    "ax.set_ylabel(\"Probability\")\n",
    "ax.legend();"
   ]
  },
  {
   "cell_type": "markdown",
   "metadata": {
    "slideshow": {
     "slide_type": "slide"
    }
   },
   "source": [
    "### We see that\n",
    "\n",
    "A model's parameters and prediction curves depend on the training data  \n",
    "\n",
    "* And thereby also the AUC, confusion matrix, recall, precision, etc.  \n",
    "\n",
    "We thus have an uncertainty on our predictions  \n",
    "\n",
    "Can we somehow estimate these uncertainties?  \n"
   ]
  },
  {
   "cell_type": "markdown",
   "metadata": {
    "slideshow": {
     "slide_type": "slide"
    }
   },
   "source": [
    "# Estimating uncertainties"
   ]
  },
  {
   "cell_type": "markdown",
   "metadata": {
    "slideshow": {
     "slide_type": "slide"
    }
   },
   "source": [
    "Two steps"
   ]
  },
  {
   "cell_type": "markdown",
   "metadata": {
    "slideshow": {
     "slide_type": "-"
    }
   },
   "source": [
    "1. Estimate uncertainties on model parameters"
   ]
  },
  {
   "cell_type": "markdown",
   "metadata": {
    "slideshow": {
     "slide_type": "-"
    }
   },
   "source": [
    "2. Propagate uncertainties to predictions"
   ]
  },
  {
   "cell_type": "markdown",
   "metadata": {
    "slideshow": {
     "slide_type": "slide"
    }
   },
   "source": [
    "## 1. Estimate uncertainties on model parameters"
   ]
  },
  {
   "cell_type": "markdown",
   "metadata": {
    "slideshow": {
     "slide_type": "slide"
    }
   },
   "source": [
    "In many cases we minimize a loss function $L_{oss}(p; X, y)$  \n",
    "\n",
    "__And implicitly maximise a likelihood__ $L(p|X,y)\\sim e^{-L_{oss}(p; X, y)}$"
   ]
  },
  {
   "cell_type": "code",
   "execution_count": null,
   "metadata": {
    "hide_input": true
   },
   "outputs": [],
   "source": []
  },
  {
   "cell_type": "markdown",
   "metadata": {
    "hide_input": false,
    "slideshow": {
     "slide_type": "slide"
    }
   },
   "source": [
    "The optimal model parameters\n",
    "* minimize the loss function\n",
    "* are the most likely parameters for the given dataset \n",
    "\n",
    "But surrounding parameter values are still likely  "
   ]
  },
  {
   "cell_type": "markdown",
   "metadata": {
    "slideshow": {
     "slide_type": "slide"
    }
   },
   "source": [
    "# Uncertainties in action\n",
    "\n",
    "Surviving the Titanic"
   ]
  },
  {
   "cell_type": "markdown",
   "metadata": {
    "slideshow": {
     "slide_type": "slide"
    }
   },
   "source": [
    "Get information on Titanic passengers"
   ]
  },
  {
   "cell_type": "code",
   "execution_count": null,
   "metadata": {
    "slideshow": {
     "slide_type": "-"
    }
   },
   "outputs": [],
   "source": [
    "df = pd.read_csv(\"http://web.stanford.edu/class/archive/cs/cs109/cs109.1166/stuff/titanic.csv\")"
   ]
  },
  {
   "cell_type": "markdown",
   "metadata": {
    "slideshow": {
     "slide_type": "skip"
    }
   },
   "source": [
    "Do some data mangling"
   ]
  },
  {
   "cell_type": "code",
   "execution_count": null,
   "metadata": {
    "hideCode": true,
    "hidePrompt": true
   },
   "outputs": [],
   "source": [
    "df['sex'] = df.Sex.apply(lambda s: 1 if s=='female' else 0)\n",
    "df['has siblings or spouses aboard'] = (df['Siblings/Spouses Aboard'] > 0).astype(int)\n",
    "df['has parents or children aboard'] = (df['Parents/Children Aboard'] > 0).astype(int)\n",
    "df['has family aboard'] = (df['Siblings/Spouses Aboard'] + df['Parents/Children Aboard'] > 0).astype(int)"
   ]
  },
  {
   "cell_type": "code",
   "execution_count": null,
   "metadata": {
    "hideCode": false,
    "hidePrompt": true
   },
   "outputs": [],
   "source": [
    "df.head(5)"
   ]
  },
  {
   "cell_type": "markdown",
   "metadata": {
    "slideshow": {
     "slide_type": "slide"
    }
   },
   "source": [
    "Let's look at some data distributions"
   ]
  },
  {
   "cell_type": "code",
   "execution_count": null,
   "metadata": {
    "hideCode": true,
    "hidePrompt": true,
    "hide_input": false,
    "slideshow": {
     "slide_type": "-"
    }
   },
   "outputs": [],
   "source": [
    "dfsurv = df[df.Survived==1]\n",
    "dfdied = df[df.Survived==0]\n",
    "fig, ax = plt.subplots(2, 3, figsize=(20, 12))\n",
    "ax[0,0].hist(df.Pclass, bins=3, range=(0.5,3.5), color='orange', alpha=0.5, label=\"all\")\n",
    "ax[0,0].hist(dfsurv.Pclass, bins=3, range=(0.5,3.5), color='green', alpha=0.5, label=\"survived\")\n",
    "ax[0,0].set_xlabel(\"Pclass\")\n",
    "ax[0,0].legend()\n",
    "\n",
    "ax[0,1].hist(df.Age, bins=16, range=(0,80), color='orange', alpha=0.5, label=\"all\")\n",
    "ax[0,1].hist(dfsurv.Age, bins=16, range=(0,80), color='green', alpha=0.5, label=\"survived\")\n",
    "ax[0,1].set_xlabel(\"Age\")\n",
    "\n",
    "ax[0,2].hist(df['Siblings/Spouses Aboard'], bins=9, range=(-0.5,8.5), color='orange', alpha=0.5, label=\"all\")\n",
    "ax[0,2].hist(dfsurv['Siblings/Spouses Aboard'], bins=9, range=(-0.5,8.5), color='green', alpha=0.5, label=\"survived\")\n",
    "ax[0,2].set_xlabel(\"Siblings/Spouses Aboard\")\n",
    "\n",
    "ax[1,0].hist(df['Parents/Children Aboard'], bins=7, range=(-0.5,6.5), color='orange', alpha=0.5, label=\"all\")\n",
    "ax[1,0].hist(dfsurv['Parents/Children Aboard'], bins=7, range=(-0.5,6.5), color='green', alpha=0.5, label=\"survived\")\n",
    "ax[1,0].set_xlabel(\"Parents/Children Aboard\")\n",
    "\n",
    "ax[1,1].hist(df['Fare'], bins=20, range=(0,200), color='orange', alpha=0.5, label=\"all\")\n",
    "ax[1,1].hist(dfsurv['Fare'], bins=20, range=(0,200), color='green', alpha=0.5, label=\"survived\")\n",
    "ax[1,1].set_xlabel(\"Fare\")\n",
    "\n",
    "ax[1,2].hist(df['sex'], bins=2, range=(-0.5,1.5), color='orange', alpha=0.5, label=\"all\")\n",
    "ax[1,2].hist(dfsurv['sex'], bins=2, range=(-0.5,1.5), color='green', alpha=0.5, label=\"survived\")\n",
    "ax[1,2].set_xlabel(\"sex\")\n",
    "ax[1,2].get_xaxis().set_ticks([0,1])\n",
    "ax[1,2].get_xaxis().set_ticklabels(['male', 'female']);"
   ]
  },
  {
   "cell_type": "markdown",
   "metadata": {
    "slideshow": {
     "slide_type": "slide"
    }
   },
   "source": [
    "Let's train a model!"
   ]
  },
  {
   "cell_type": "code",
   "execution_count": null,
   "metadata": {
    "slideshow": {
     "slide_type": "-"
    }
   },
   "outputs": [],
   "source": [
    "df_train = df.sample(frac=0.5, replace=False, random_state=42)\n",
    "df_test  = df.loc[df.index.difference(df_train.index)]"
   ]
  },
  {
   "cell_type": "code",
   "execution_count": null,
   "metadata": {
    "slideshow": {
     "slide_type": "-"
    }
   },
   "outputs": [],
   "source": [
    "features = ['Pclass', 'Age', 'Fare', 'Siblings/Spouses Aboard', \n",
    "            'Parents/Children Aboard', 'sex']\n",
    "target = 'Survived'"
   ]
  },
  {
   "cell_type": "code",
   "execution_count": null,
   "metadata": {
    "hideCode": true,
    "hideOutput": false,
    "hidePrompt": true,
    "slideshow": {
     "slide_type": "skip"
    }
   },
   "outputs": [],
   "source": [
    "X_train = df_train[features].values\n",
    "y_train = df_train[target].values"
   ]
  },
  {
   "cell_type": "code",
   "execution_count": null,
   "metadata": {
    "hideCode": true,
    "hideOutput": false,
    "hidePrompt": true,
    "slideshow": {
     "slide_type": "skip"
    }
   },
   "outputs": [],
   "source": [
    "X_test = df_test[features].values\n",
    "y_test = df_test[target].values"
   ]
  },
  {
   "cell_type": "code",
   "execution_count": null,
   "metadata": {
    "slideshow": {
     "slide_type": "-"
    }
   },
   "outputs": [],
   "source": [
    "titanic_model = errortools.LogisticRegression(fit_intercept=True)\n",
    "titanic_model.fit(X_train, y_train)"
   ]
  },
  {
   "cell_type": "markdown",
   "metadata": {
    "slideshow": {
     "slide_type": "slide"
    }
   },
   "source": [
    "We make a parabolic approximation of the loss function  \n",
    "$L_{oss}(p; X, y)\\approx L_{oss}(p_0) + \\frac{1}{2}(p-p_0)\\cdot\\frac{\\partial^2 L_{oss}}{\\partial p^2}\\cdot(p-p_0)$  \n",
    "\n",
    "* This turns the likelihood into a multivariate Gaussian distribution  \n",
    "* $L(p|X,y)\\approx e^{-\\frac{1}{2}(p-p_0)\\cdot\\frac{\\partial^2 L_{oss}}{\\partial p^2}\\cdot(p-p_0)}$"
   ]
  },
  {
   "cell_type": "code",
   "execution_count": null,
   "metadata": {
    "scrolled": false
   },
   "outputs": [],
   "source": [
    "###### Checken functie op wel of niet X train en X test. Ook pullen zodat Hessian matrix code er is\n",
    "\n",
    "errortools.report_loss_versus_approximation(titanic_model, features + ['bias'])"
   ]
  },
  {
   "cell_type": "code",
   "execution_count": null,
   "metadata": {},
   "outputs": [],
   "source": []
  },
  {
   "cell_type": "code",
   "execution_count": null,
   "metadata": {},
   "outputs": [],
   "source": []
  },
  {
   "cell_type": "code",
   "execution_count": null,
   "metadata": {},
   "outputs": [],
   "source": []
  },
  {
   "cell_type": "code",
   "execution_count": null,
   "metadata": {},
   "outputs": [],
   "source": []
  },
  {
   "cell_type": "code",
   "execution_count": null,
   "metadata": {},
   "outputs": [],
   "source": []
  },
  {
   "cell_type": "markdown",
   "metadata": {
    "slideshow": {
     "slide_type": "slide"
    }
   },
   "source": [
    "Uncertainty over the model parameters"
   ]
  },
  {
   "cell_type": "code",
   "execution_count": null,
   "metadata": {
    "slideshow": {
     "slide_type": "-"
    }
   },
   "outputs": [],
   "source": [
    "errortools.report_parameter_error(titanic_model, \n",
    "                                  features + ['bias'], \n",
    "                                  figsize=(20, 4), \n",
    "                                  rotation_x_labels=30)"
   ]
  },
  {
   "cell_type": "markdown",
   "metadata": {
    "slideshow": {
     "slide_type": "slide"
    }
   },
   "source": [
    "What happens when we scale the data with a min-max scaler?"
   ]
  },
  {
   "cell_type": "code",
   "execution_count": null,
   "metadata": {
    "slideshow": {
     "slide_type": "skip"
    }
   },
   "outputs": [],
   "source": [
    "scaler = sklearn.preprocessing.MinMaxScaler().fit(X_train)\n",
    "X_train_scaled = scaler.transform(X_train)"
   ]
  },
  {
   "cell_type": "code",
   "execution_count": null,
   "metadata": {
    "slideshow": {
     "slide_type": "-"
    }
   },
   "outputs": [],
   "source": [
    "titanic_model.fit(X_train_scaled, y_train)\n",
    "errortools.report_parameter_error(titanic_model, \n",
    "                                  features + ['bias'], \n",
    "                                  figsize=(20, 4), \n",
    "                                  rotation_x_labels=30)"
   ]
  },
  {
   "cell_type": "markdown",
   "metadata": {
    "slideshow": {
     "slide_type": "slide"
    }
   },
   "source": [
    "How about the uncertainty over our test samples?"
   ]
  },
  {
   "cell_type": "code",
   "execution_count": null,
   "metadata": {
<<<<<<< HEAD
=======
    "hideCode": true,
    "hidePrompt": true,
    "hide_input": true,
>>>>>>> 485a7fa8
    "slideshow": {
     "slide_type": "skip"
    }
   },
   "outputs": [],
   "source": [
    "X_test_scaled = scaler.transform(X_test)\n",
    "scores_test = titanic_model.predict(X_test_scaled)"
   ]
  },
  {
   "cell_type": "code",
   "execution_count": null,
   "metadata": {
    "hide_input": true,
    "slideshow": {
     "slide_type": "-"
    }
   },
   "outputs": [],
   "source": [
    "errortools.report_error_test_samples(titanic_model, \n",
    "                                     X_test_scaled,\n",
    "                                     figsize=(20, 7))"
   ]
  },
  {
   "cell_type": "markdown",
   "metadata": {
    "slideshow": {
     "slide_type": "slide"
    }
   },
   "source": [
    "Uncertainties over individual predictions"
   ]
  },
  {
   "cell_type": "code",
   "execution_count": null,
   "metadata": {},
   "outputs": [],
   "source": [
    "titanic_model.fit(X_train, y_train)\n",
    "errortools.report_error_indivial_pred(titanic_model, \n",
    "                                      X_test[random.randint(0, len(X_test))], \n",
    "                                      'Fare', features, 0, 1000, 100,\n",
    "                                      figsize=(20,7))"
   ]
  },
  {
   "cell_type": "markdown",
   "metadata": {
    "slideshow": {
     "slide_type": "slide"
    }
   },
   "source": [
    "Systemic error "
   ]
  },
  {
   "cell_type": "code",
   "execution_count": null,
   "metadata": {},
   "outputs": [],
   "source": [
    "errortools.report_model_positive_ratio(titanic_model,  1000, 10, figsize=(10, 5))"
   ]
  },
  {
   "cell_type": "code",
   "execution_count": null,
   "metadata": {},
   "outputs": [],
   "source": []
  },
  {
   "cell_type": "code",
   "execution_count": null,
   "metadata": {},
   "outputs": [],
   "source": []
  },
  {
   "cell_type": "code",
   "execution_count": null,
   "metadata": {},
   "outputs": [],
   "source": []
  },
  {
   "cell_type": "markdown",
   "metadata": {},
   "source": [
    "---"
   ]
  },
  {
   "cell_type": "code",
   "execution_count": null,
   "metadata": {
    "hide_input": true,
    "slideshow": {
     "slide_type": "skip"
    }
   },
   "outputs": [],
   "source": [
<<<<<<< HEAD
    "fig, ax = plt.subplots(1, 2, figsize=(15, 5))\n",
    "\n",
    "#Z = np.concatenate((X[:, np.newaxis], np.ones((X.shape[0], 1))), axis=1)\n",
    "f0 = model.negative_log_posterior(model.parameters, model.X, y)\n",
    "\n",
    "\n",
    "p = np.tile(model.parameters, (101,1))\n",
    "p[:, 0] += np.linspace(-2, 2, 101)\n",
    "loss = np.exp( -np.array([model.negative_log_posterior(q, model.X, y) for q in p]) )\n",
    "\n",
    "ax[0].plot(p[:, 0], loss, '-', color='orange')\n",
    "ax[0].grid()\n",
    "ax[0].set_xlabel(\"slope\")\n",
    "ax[0].set_ylabel(\"likelihood\");\n",
    "\n",
    "p = np.tile(model.parameters, (101,1))\n",
    "p[:, 1] += np.linspace(-1, 1, 101)\n",
    "loss = np.exp( -np.array([model.negative_log_posterior(q, model.X, y) for q in p]) )\n",
    "\n",
    "ax[1].plot(p[:, 1], loss, '-', color='orange')\n",
    "ax[1].grid()\n",
    "ax[1].set_xlabel(\"bias\");"
=======
    "titanic_model = errortools.LogisticRegression()\n",
    "titanic_model.fit(X_train, y_train)"
>>>>>>> 485a7fa8
   ]
  },
  {
   "cell_type": "markdown",
   "metadata": {
    "hide_input": true
   },
   "source": [
    "---"
   ]
  },
  {
   "cell_type": "code",
   "execution_count": null,
   "metadata": {
    "hide_input": true,
    "slideshow": {
     "slide_type": "-"
    }
   },
   "outputs": [],
   "source": [
<<<<<<< HEAD
    "fig, ax = plt.subplots(1, 2, figsize=(15, 5))\n",
    "\n",
    "hessian = scipy.linalg.inv(model.cvr_mtx)\n",
    "#Z = np.concatenate((X[:, np.newaxis], np.ones((X.shape[0], 1))), axis=1)\n",
    "f0 = model.negative_log_posterior(model.parameters, model.X, y)\n",
    "\n",
    "p = np.tile(model.parameters, (101,1))\n",
    "p[:, 0] += np.linspace(-model.errors[0], model.errors[0], 101)\n",
    "approx = np.exp( -np.array([f0 + 0.5*np.dot(a-model.parameters, np.dot(hessian, a-model.parameters)) for a in p]) )\n",
    "\n",
    "#ax[0].fill_between(x=p[:,0], y1=approx, color='red', hatch=\"x\", alpha=0.05, label=\"86%\")\n",
    "\n",
    "p = np.tile(model.parameters, (101,1))\n",
    "p[:, 0] += np.linspace(-2, 2, 101) \n",
    "loss = np.exp( -np.array([model.negative_log_posterior(q, model.X, y) for q in p]) )\n",
    "approx = np.exp( -np.array([f0 + 0.5*np.dot(a-model.parameters, np.dot(hessian, a-model.parameters)) for a in p]) )\n",
    "\n",
    "ax[0].plot(p[:, 0], loss, '-', color='orange', label=\"likelihood\")\n",
    "ax[0].plot(p[:, 0], approx, '--', color='red', label=\"Gaussian approximation\", alpha=0.5)\n",
    "ax[0].grid()\n",
    "ax[0].set_xlabel(\"slope\")\n",
    "ax[0].set_ylabel(\"likelihood\")\n",
    "\n",
    "p = np.tile(model.parameters, (101,1))\n",
    "p[:, 1] += np.linspace(-model.errors[1], model.errors[1], 101)\n",
    "approx = np.exp( -np.array([f0 + 0.5*np.dot(a-model.parameters, np.dot(hessian, a-model.parameters)) for a in p]) )\n",
    "\n",
    "#ax[1].fill_between(x=p[:,1], y1=approx, color='red', hatch=\"x\", alpha=0.05, label=\"68%\")\n",
    "\n",
    "p = np.tile(model.parameters, (101,1))\n",
    "p[:, 1] += np.linspace(-1, 1, 101)\n",
    "loss = np.exp( -np.array([model.negative_log_posterior(q, model.X, y) for q in p]) )\n",
    "approx = np.exp( -np.array([f0 + 0.5*np.dot(a-model.parameters, np.dot(hessian, a-model.parameters)) for a in p]) )\n",
    "\n",
    "ax[1].plot(p[:, 1], loss, '-', color='orange', label=\"likelihood\")\n",
    "ax[1].plot(p[:, 1], approx, '--', color='red', label=\"Gaussian approximation\", alpha=0.5)\n",
    "ax[1].grid()\n",
    "ax[1].legend()\n",
    "ax[1].set_xlabel(\"bias\");\n",
    "\n"
=======
    "errortools.report_parameter_error(titanic_model, \n",
    "                                  features + ['bias'], \n",
    "                                  figsize=(20, 4), \n",
    "                                  rotation_x_labels=30);"
>>>>>>> 485a7fa8
   ]
  },
  {
   "cell_type": "markdown",
   "metadata": {
    "hide_input": true,
    "slideshow": {
     "slide_type": "slide"
    }
   },
   "source": [
    "The approximation automatically gives us the parameter errors.\n",
    "They are given by the covariance matrix  \n",
    "$\\hat{\\Sigma}_{p} = \\left[\\frac{\\partial^2 L_{oss}}{\\partial p^2}\\right]^{-1}$  \n",
    "\n",
    "* Diagonal elements give the parameter errors\n",
    "* Off-diagonal elements give the parameter correlations"
   ]
  },
  {
   "cell_type": "markdown",
   "metadata": {},
   "source": [
    "------"
   ]
  },
  {
   "cell_type": "code",
   "execution_count": null,
   "metadata": {
    "hide_input": false,
    "slideshow": {
     "slide_type": "-"
    }
   },
   "outputs": [],
   "source": [
<<<<<<< HEAD
    "fig, ax = plt.subplots(1, 2, figsize=(15, 5))\n",
    "\n",
    "hessian = scipy.linalg.inv(model.cvr_mtx)\n",
    "#Z = np.concatenate((X[:, np.newaxis], np.ones((X.shape[0], 1))), axis=1)\n",
    "f0 = model.negative_log_posterior(model.parameters, model.X, y)\n",
    "\n",
    "p = np.tile(model.parameters, (101,1))\n",
    "p[:, 0] += np.linspace(-model.errors[0], model.errors[0], 101)\n",
    "approx = np.exp( -np.array([f0 + 0.5*np.dot(a-model.parameters, np.dot(hessian, a-model.parameters)) for a in p]) )\n",
    "\n",
    "ax[0].fill_between(x=p[:,0], y1=approx, color='red', hatch=\"x\", alpha=0.05, label=\"68%\")\n",
    "\n",
    "p = np.tile(model.parameters, (101,1))\n",
    "p[:, 0] += np.linspace(-2, 2, 101) \n",
    "loss = np.exp( -np.array([model.negative_log_posterior(q, model.X, y) for q in p]) )\n",
    "approx = np.exp( -np.array([f0 + 0.5*np.dot(a-model.parameters, np.dot(hessian, a-model.parameters)) for a in p]) )\n",
    "\n",
    "ax[0].plot(p[:, 0], loss, '-', color='orange', label=\"likelihood\")\n",
    "ax[0].plot(p[:, 0], approx, '--', color='red', label=\"Gaussian approximation\", alpha=0.5)\n",
    "ax[0].grid()\n",
    "ax[0].set_xlabel(\"slope\")\n",
    "ax[0].set_ylabel(\"likelihood\")\n",
    "\n",
    "p = np.tile(model.parameters, (101,1))\n",
    "p[:, 1] += np.linspace(-model.errors[1], model.errors[1], 101)\n",
    "approx = np.exp( -np.array([f0 + 0.5*np.dot(a-model.parameters, np.dot(hessian, a-model.parameters)) for a in p]) )\n",
    "\n",
    "ax[1].fill_between(x=p[:,1], y1=approx, color='red', hatch=\"x\", alpha=0.05, label=\"68%\")\n",
    "\n",
    "p = np.tile(model.parameters, (101,1))\n",
    "p[:, 1] += np.linspace(-1, 1, 101)\n",
    "loss = np.exp( -np.array([model.negative_log_posterior(q, model.X, y) for q in p]) )\n",
    "approx = np.exp( -np.array([f0 + 0.5*np.dot(a-model.parameters, np.dot(hessian, a-model.parameters)) for a in p]) )\n",
    "\n",
    "ax[1].plot(p[:, 1], loss, '-', color='orange', label=\"likelihood\")\n",
    "ax[1].plot(p[:, 1], approx, '--', color='red', label=\"Gaussian approximation\", alpha=0.5)\n",
    "ax[1].grid()\n",
    "ax[1].legend()\n",
    "ax[1].set_xlabel(\"bias\");"
=======
    "titanic_model.fit(X_train_scaled, y_train)\n",
    "errortools.report_parameter_error(titanic_model, \n",
    "                                  features + ['bias'], \n",
    "                                  figsize=(20, 4), \n",
    "                                  rotation_x_labels=30);"
>>>>>>> 485a7fa8
   ]
  },
  {
   "cell_type": "markdown",
   "metadata": {
    "slideshow": {
     "slide_type": "slide"
    }
   },
   "source": [
    "The _Minuit_ minimisation package automatically calculates the parameter covariance matrix  \n",
    "* _Minuit_ is a robust, age tested minimisation package, used extensively in particle physics\n",
    "* It is available in Python through the `iminuit` package\n",
    "* We use `iminuit` where possible for its robustness and its covariance matrix calculation"
   ]
  },
  {
   "cell_type": "markdown",
   "metadata": {
    "slideshow": {
     "slide_type": "slide"
    }
   },
   "source": [
    "## 2. Propagate uncertainties to predictions"
   ]
  },
  {
   "cell_type": "markdown",
   "metadata": {
    "slideshow": {
     "slide_type": "slide"
    }
   },
   "source": [
<<<<<<< HEAD
    "A prediction is a function of input features $X$ and model parameters $p$  \n",
    " * $f(X|p) = \\frac{1}{1+e^{-X\\cdot p}}$  \n",
    " \n",
    "The most likely model parameters $p_0$ determine the prediction  \n",
    "\n",
    "And the uncertainties in the parameters propagate to an uncertainty in the prediction \n",
    "* Multiple ways to propagate uncertainties"
=======
    "errortools.report_error_test_samples(titanic_model, \n",
    "                                     X_test_scaled,\n",
    "                                     figsize=(20, 7));"
>>>>>>> 485a7fa8
   ]
  },
  {
   "cell_type": "markdown",
   "metadata": {
    "slideshow": {
     "slide_type": "slide"
    }
   },
   "source": [
<<<<<<< HEAD
    "**Linear error propagation**  \n",
    "   * Linear approximation of the prediction function\n",
    "       * $f(X|p)\\approx f(X|p_0)+\\frac{\\partial f}{\\partial p}(X|p_0)\\cdot(p-p_0)$\n",
    "   * Makes the prediction uncertainty a simple equation\n",
    "       * $\\Delta f \\approx  \\sqrt{\\frac{\\partial f}{\\partial p}(X|p_0) \\cdot \\hat{\\Sigma}_p \\cdot \\frac{\\partial f}{\\partial p}(X|p_0)}$  \n",
    "       \n",
    "Fast calculation, but may be inexact    "
=======
    "Uncertainties over individual predictions"
   ]
  },
  {
   "cell_type": "code",
   "execution_count": null,
   "metadata": {},
   "outputs": [],
   "source": [
    "titanic_model.fit(X_train, y_train)\n",
    "errortools.report_error_indivial_pred(titanic_model, \n",
    "                                      X_test[random.randint(0, len(X_test))], \n",
    "                                      'Fare', features, 0, 1000, 100,\n",
    "                                      figsize=(20,7));"
>>>>>>> 485a7fa8
   ]
  },
  {
   "cell_type": "markdown",
   "metadata": {
    "slideshow": {
     "slide_type": "slide"
    }
   },
   "source": [
    "**Sample the Gaussian likelihood**  \n",
    "* Take random parameters $p$ from $L(p|X,y)\\approx e^{-\\frac{1}{2}(p-p_0)\\cdot\\hat{\\Sigma}_{p}^{-1}\\cdot(p-p_0)}$ \n",
    "* Calculate $E_p\\left[ \\left(f(X|p)-f(X|p_0)\\right)^2 \\right]$  \n",
    "\n",
    "Slower, but more exact with more samples"
   ]
  },
  {
   "cell_type": "markdown",
   "metadata": {
    "hide_input": true
   },
   "source": [
    "------"
   ]
  },
  {
   "cell_type": "code",
   "execution_count": null,
   "metadata": {
    "hide_input": false,
    "slideshow": {
     "slide_type": "-"
    }
   },
   "outputs": [],
   "source": [
    "\n",
    "fig, ax = plt.subplots(1, 2, figsize=(15, 5))\n",
    "\n",
    "hessian = scipy.linalg.inv(titanic_model.cvr_mtx)\n",
    "f0 = model.negative_log_posterior(titanic_model.parameters, titanic_model.X, titanic_model.y)\n",
    "\n",
    "p = np.tile(titanic_model.parameters, (101,1))\n",
    "p[:, 0] += np.linspace(-titanic_model.errors[0], titanic_model.errors[0], 101)\n",
    "approx = np.exp( -np.array([f0 + 0.5*np.dot(a-titanic_model.parameters, np.dot(hessian, a-titanic_model.parameters)) for a in p]) )\n",
    "\n",
    "ax[0].fill_between(x=p[:,0], y1=approx, color='red', hatch=\"x\", alpha=0.05, label=\"86%\")\n",
    "\n",
    "p = np.tile(titanic_model.parameters, (101,1))\n",
    "p[:, 0] += np.linspace(-2, 2, 101) \n",
    "loss = np.exp( -np.array([titanic_model.negative_log_posterior(q, titanic_model.X, titanic_model.y) for q in p]) )\n",
    "approx = np.exp( -np.array([f0 + 0.5*np.dot(a-titanic_model.parameters, np.dot(hessian, a-titanic_model.parameters)) for a in p]) )\n",
    "\n",
    "ax[0].plot(p[:, 0], loss, '-', color='orange', label=\"likelihood\")\n",
    "ax[0].plot(p[:, 0], approx, '-', color='red', label=\"Gaussian approximation\", alpha=0.5)\n",
    "ax[0].grid()\n",
    "ax[0].set_xlabel(\"slope\")\n",
    "ax[0].set_ylabel(\"likelihood\")\n",
    "\n",
    "p = np.tile(titanic_model.parameters, (101,1))\n",
    "p[:, 1] += np.linspace(-titanic_model.errors[1], titanic_model.errors[1], 101)\n",
    "approx = np.exp( -np.array([f0 + 0.5*np.dot(a-titanic_model.parameters, np.dot(hessian, a-titanic_model.parameters)) for a in p]) )\n",
    "\n",
    "ax[1].fill_between(x=p[:,1], y1=approx, color='red', hatch=\"x\", alpha=0.05, label=\"68%\")\n",
    "\n",
    "p = np.tile(titanic_model.parameters, (101,1))\n",
    "p[:, 1] += np.linspace(-1, 1, 101)\n",
    "loss = np.exp( -np.array([model.negative_log_posterior(q, titanic_model.X, titanic_model.y) for q in p]) )\n",
    "approx = np.exp( -np.array([f0 + 0.5*np.dot(a-titanic_model.parameters, np.dot(hessian, a-titanic_model.parameters)) for a in p]) )\n",
    "\n",
    "ax[1].plot(p[:, 1], loss, '-', color='orange', label=\"likelihood\")\n",
    "ax[1].plot(p[:, 1], approx, '-', color='red', label=\"Gaussian approximation\", alpha=0.5)\n",
    "ax[1].grid()\n",
    "ax[1].legend()\n",
    "ax[1].set_xlabel(\"bias\");\n"
   ]
  },
  {
   "cell_type": "code",
   "execution_count": null,
   "metadata": {
    "scrolled": false
   },
   "outputs": [],
   "source": [
    "titanic_model.fit(X_train_scaled, y_train)\n",
    "errortools.report_loss_versus_approximation(titanic_model, features + ['bias'] )"
   ]
  },
  {
   "cell_type": "code",
   "execution_count": null,
   "metadata": {},
   "outputs": [],
   "source": []
  },
  {
   "cell_type": "code",
   "execution_count": null,
   "metadata": {},
   "outputs": [],
   "source": []
  },
  {
   "cell_type": "code",
   "execution_count": null,
   "metadata": {},
   "outputs": [],
   "source": []
  },
  {
   "cell_type": "code",
   "execution_count": null,
   "metadata": {},
   "outputs": [],
   "source": []
  },
  {
   "cell_type": "code",
   "execution_count": null,
   "metadata": {},
   "outputs": [],
   "source": []
  }
 ],
 "metadata": {
  "celltoolbar": "Slideshow",
  "hide_input": false,
  "kernelspec": {
   "display_name": "Python 3",
   "language": "python",
   "name": "python3"
  },
  "language_info": {
   "codemirror_mode": {
    "name": "ipython",
    "version": 3
   },
   "file_extension": ".py",
   "mimetype": "text/x-python",
   "name": "python",
   "nbconvert_exporter": "python",
   "pygments_lexer": "ipython3",
   "version": "3.6.1"
  },
  "latex_envs": {
   "LaTeX_envs_menu_present": true,
   "autoclose": false,
   "autocomplete": true,
   "bibliofile": "biblio.bib",
   "cite_by": "apalike",
   "current_citInitial": 1,
   "eqLabelWithNumbers": true,
   "eqNumInitial": 1,
   "hotkeys": {
    "equation": "Ctrl-E",
    "itemize": "Ctrl-I"
   },
   "labels_anchors": false,
   "latex_user_defs": false,
   "report_style_numbering": false,
   "user_envs_cfg": false
  },
  "livereveal": {
   "controls": false,
   "height": 768,
   "scroll": true,
   "theme": "serif",
   "transition": "linear",
   "width": 1024
  },
  "toc": {
   "base_numbering": 1,
   "nav_menu": {},
   "number_sections": false,
   "sideBar": true,
   "skip_h1_title": false,
   "title_cell": "Table of Contents",
   "title_sidebar": "Contents",
   "toc_cell": false,
   "toc_position": {},
   "toc_section_display": true,
   "toc_window_display": false
  },
  "varInspector": {
   "cols": {
    "lenName": 16,
    "lenType": 16,
    "lenVar": 40
   },
   "kernels_config": {
    "python": {
     "delete_cmd_postfix": "",
     "delete_cmd_prefix": "del ",
     "library": "var_list.py",
     "varRefreshCmd": "print(var_dic_list())"
    },
    "r": {
     "delete_cmd_postfix": ") ",
     "delete_cmd_prefix": "rm(",
     "library": "var_list.r",
     "varRefreshCmd": "cat(var_dic_list()) "
    }
   },
   "types_to_exclude": [
    "module",
    "function",
    "builtin_function_or_method",
    "instance",
    "_Feature"
   ],
   "window_display": false
  }
 },
 "nbformat": 4,
 "nbformat_minor": 2
}<|MERGE_RESOLUTION|>--- conflicted
+++ resolved
@@ -870,12 +870,9 @@
    "cell_type": "code",
    "execution_count": null,
    "metadata": {
-<<<<<<< HEAD
-=======
     "hideCode": true,
     "hidePrompt": true,
     "hide_input": true,
->>>>>>> 485a7fa8
     "slideshow": {
      "slide_type": "skip"
     }
@@ -985,33 +982,8 @@
    },
    "outputs": [],
    "source": [
-<<<<<<< HEAD
-    "fig, ax = plt.subplots(1, 2, figsize=(15, 5))\n",
-    "\n",
-    "#Z = np.concatenate((X[:, np.newaxis], np.ones((X.shape[0], 1))), axis=1)\n",
-    "f0 = model.negative_log_posterior(model.parameters, model.X, y)\n",
-    "\n",
-    "\n",
-    "p = np.tile(model.parameters, (101,1))\n",
-    "p[:, 0] += np.linspace(-2, 2, 101)\n",
-    "loss = np.exp( -np.array([model.negative_log_posterior(q, model.X, y) for q in p]) )\n",
-    "\n",
-    "ax[0].plot(p[:, 0], loss, '-', color='orange')\n",
-    "ax[0].grid()\n",
-    "ax[0].set_xlabel(\"slope\")\n",
-    "ax[0].set_ylabel(\"likelihood\");\n",
-    "\n",
-    "p = np.tile(model.parameters, (101,1))\n",
-    "p[:, 1] += np.linspace(-1, 1, 101)\n",
-    "loss = np.exp( -np.array([model.negative_log_posterior(q, model.X, y) for q in p]) )\n",
-    "\n",
-    "ax[1].plot(p[:, 1], loss, '-', color='orange')\n",
-    "ax[1].grid()\n",
-    "ax[1].set_xlabel(\"bias\");"
-=======
     "titanic_model = errortools.LogisticRegression()\n",
     "titanic_model.fit(X_train, y_train)"
->>>>>>> 485a7fa8
    ]
   },
   {
@@ -1034,53 +1006,10 @@
    },
    "outputs": [],
    "source": [
-<<<<<<< HEAD
-    "fig, ax = plt.subplots(1, 2, figsize=(15, 5))\n",
-    "\n",
-    "hessian = scipy.linalg.inv(model.cvr_mtx)\n",
-    "#Z = np.concatenate((X[:, np.newaxis], np.ones((X.shape[0], 1))), axis=1)\n",
-    "f0 = model.negative_log_posterior(model.parameters, model.X, y)\n",
-    "\n",
-    "p = np.tile(model.parameters, (101,1))\n",
-    "p[:, 0] += np.linspace(-model.errors[0], model.errors[0], 101)\n",
-    "approx = np.exp( -np.array([f0 + 0.5*np.dot(a-model.parameters, np.dot(hessian, a-model.parameters)) for a in p]) )\n",
-    "\n",
-    "#ax[0].fill_between(x=p[:,0], y1=approx, color='red', hatch=\"x\", alpha=0.05, label=\"86%\")\n",
-    "\n",
-    "p = np.tile(model.parameters, (101,1))\n",
-    "p[:, 0] += np.linspace(-2, 2, 101) \n",
-    "loss = np.exp( -np.array([model.negative_log_posterior(q, model.X, y) for q in p]) )\n",
-    "approx = np.exp( -np.array([f0 + 0.5*np.dot(a-model.parameters, np.dot(hessian, a-model.parameters)) for a in p]) )\n",
-    "\n",
-    "ax[0].plot(p[:, 0], loss, '-', color='orange', label=\"likelihood\")\n",
-    "ax[0].plot(p[:, 0], approx, '--', color='red', label=\"Gaussian approximation\", alpha=0.5)\n",
-    "ax[0].grid()\n",
-    "ax[0].set_xlabel(\"slope\")\n",
-    "ax[0].set_ylabel(\"likelihood\")\n",
-    "\n",
-    "p = np.tile(model.parameters, (101,1))\n",
-    "p[:, 1] += np.linspace(-model.errors[1], model.errors[1], 101)\n",
-    "approx = np.exp( -np.array([f0 + 0.5*np.dot(a-model.parameters, np.dot(hessian, a-model.parameters)) for a in p]) )\n",
-    "\n",
-    "#ax[1].fill_between(x=p[:,1], y1=approx, color='red', hatch=\"x\", alpha=0.05, label=\"68%\")\n",
-    "\n",
-    "p = np.tile(model.parameters, (101,1))\n",
-    "p[:, 1] += np.linspace(-1, 1, 101)\n",
-    "loss = np.exp( -np.array([model.negative_log_posterior(q, model.X, y) for q in p]) )\n",
-    "approx = np.exp( -np.array([f0 + 0.5*np.dot(a-model.parameters, np.dot(hessian, a-model.parameters)) for a in p]) )\n",
-    "\n",
-    "ax[1].plot(p[:, 1], loss, '-', color='orange', label=\"likelihood\")\n",
-    "ax[1].plot(p[:, 1], approx, '--', color='red', label=\"Gaussian approximation\", alpha=0.5)\n",
-    "ax[1].grid()\n",
-    "ax[1].legend()\n",
-    "ax[1].set_xlabel(\"bias\");\n",
-    "\n"
-=======
     "errortools.report_parameter_error(titanic_model, \n",
     "                                  features + ['bias'], \n",
     "                                  figsize=(20, 4), \n",
     "                                  rotation_x_labels=30);"
->>>>>>> 485a7fa8
    ]
   },
   {
@@ -1118,53 +1047,11 @@
    },
    "outputs": [],
    "source": [
-<<<<<<< HEAD
-    "fig, ax = plt.subplots(1, 2, figsize=(15, 5))\n",
-    "\n",
-    "hessian = scipy.linalg.inv(model.cvr_mtx)\n",
-    "#Z = np.concatenate((X[:, np.newaxis], np.ones((X.shape[0], 1))), axis=1)\n",
-    "f0 = model.negative_log_posterior(model.parameters, model.X, y)\n",
-    "\n",
-    "p = np.tile(model.parameters, (101,1))\n",
-    "p[:, 0] += np.linspace(-model.errors[0], model.errors[0], 101)\n",
-    "approx = np.exp( -np.array([f0 + 0.5*np.dot(a-model.parameters, np.dot(hessian, a-model.parameters)) for a in p]) )\n",
-    "\n",
-    "ax[0].fill_between(x=p[:,0], y1=approx, color='red', hatch=\"x\", alpha=0.05, label=\"68%\")\n",
-    "\n",
-    "p = np.tile(model.parameters, (101,1))\n",
-    "p[:, 0] += np.linspace(-2, 2, 101) \n",
-    "loss = np.exp( -np.array([model.negative_log_posterior(q, model.X, y) for q in p]) )\n",
-    "approx = np.exp( -np.array([f0 + 0.5*np.dot(a-model.parameters, np.dot(hessian, a-model.parameters)) for a in p]) )\n",
-    "\n",
-    "ax[0].plot(p[:, 0], loss, '-', color='orange', label=\"likelihood\")\n",
-    "ax[0].plot(p[:, 0], approx, '--', color='red', label=\"Gaussian approximation\", alpha=0.5)\n",
-    "ax[0].grid()\n",
-    "ax[0].set_xlabel(\"slope\")\n",
-    "ax[0].set_ylabel(\"likelihood\")\n",
-    "\n",
-    "p = np.tile(model.parameters, (101,1))\n",
-    "p[:, 1] += np.linspace(-model.errors[1], model.errors[1], 101)\n",
-    "approx = np.exp( -np.array([f0 + 0.5*np.dot(a-model.parameters, np.dot(hessian, a-model.parameters)) for a in p]) )\n",
-    "\n",
-    "ax[1].fill_between(x=p[:,1], y1=approx, color='red', hatch=\"x\", alpha=0.05, label=\"68%\")\n",
-    "\n",
-    "p = np.tile(model.parameters, (101,1))\n",
-    "p[:, 1] += np.linspace(-1, 1, 101)\n",
-    "loss = np.exp( -np.array([model.negative_log_posterior(q, model.X, y) for q in p]) )\n",
-    "approx = np.exp( -np.array([f0 + 0.5*np.dot(a-model.parameters, np.dot(hessian, a-model.parameters)) for a in p]) )\n",
-    "\n",
-    "ax[1].plot(p[:, 1], loss, '-', color='orange', label=\"likelihood\")\n",
-    "ax[1].plot(p[:, 1], approx, '--', color='red', label=\"Gaussian approximation\", alpha=0.5)\n",
-    "ax[1].grid()\n",
-    "ax[1].legend()\n",
-    "ax[1].set_xlabel(\"bias\");"
-=======
     "titanic_model.fit(X_train_scaled, y_train)\n",
     "errortools.report_parameter_error(titanic_model, \n",
     "                                  features + ['bias'], \n",
     "                                  figsize=(20, 4), \n",
     "                                  rotation_x_labels=30);"
->>>>>>> 485a7fa8
    ]
   },
   {
@@ -1200,38 +1087,19 @@
     }
    },
    "source": [
-<<<<<<< HEAD
-    "A prediction is a function of input features $X$ and model parameters $p$  \n",
-    " * $f(X|p) = \\frac{1}{1+e^{-X\\cdot p}}$  \n",
-    " \n",
-    "The most likely model parameters $p_0$ determine the prediction  \n",
-    "\n",
-    "And the uncertainties in the parameters propagate to an uncertainty in the prediction \n",
-    "* Multiple ways to propagate uncertainties"
-=======
     "errortools.report_error_test_samples(titanic_model, \n",
     "                                     X_test_scaled,\n",
     "                                     figsize=(20, 7));"
->>>>>>> 485a7fa8
-   ]
-  },
-  {
-   "cell_type": "markdown",
-   "metadata": {
-    "slideshow": {
-     "slide_type": "slide"
-    }
-   },
-   "source": [
-<<<<<<< HEAD
-    "**Linear error propagation**  \n",
-    "   * Linear approximation of the prediction function\n",
-    "       * $f(X|p)\\approx f(X|p_0)+\\frac{\\partial f}{\\partial p}(X|p_0)\\cdot(p-p_0)$\n",
-    "   * Makes the prediction uncertainty a simple equation\n",
-    "       * $\\Delta f \\approx  \\sqrt{\\frac{\\partial f}{\\partial p}(X|p_0) \\cdot \\hat{\\Sigma}_p \\cdot \\frac{\\partial f}{\\partial p}(X|p_0)}$  \n",
-    "       \n",
-    "Fast calculation, but may be inexact    "
-=======
+   ]
+  },
+  {
+   "cell_type": "markdown",
+   "metadata": {
+    "slideshow": {
+     "slide_type": "slide"
+    }
+   },
+   "source": [
     "Uncertainties over individual predictions"
    ]
   },
@@ -1246,7 +1114,6 @@
     "                                      X_test[random.randint(0, len(X_test))], \n",
     "                                      'Fare', features, 0, 1000, 100,\n",
     "                                      figsize=(20,7));"
->>>>>>> 485a7fa8
    ]
   },
   {
