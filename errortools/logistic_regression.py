import numpy as np
import iminuit
import scipy.stats
import scipy.sparse
import matplotlib.pyplot as plt

class LogisticRegression(object):
    """
    Class for fitting a, predicting with and estimating error on logistic regression


    """
    def __init__(self, fit_intercept=True, l1=0, l2=0):
        self.fit_intercept = fit_intercept
        self.l1 = l1
        self.l2 = l2

        # post-fit attributes
<<<<<<< HEAD
        self.minuit  = None
=======
        self.minuit = None
>>>>>>> 6716503d

        # Fit parameters that a user could set
        # but probably won't, so good defaults
        self._minuit_limit = None
        self._minuit_fix = None
        self._minuit_name = None
        self._minuit_throw_nan = False
        self._minuit_pedantic = True
        self._minuit_print_level = 0
        self._migrad_ncall = 10000
        self._migrad_nsplit = 1
        self._migrad_precision = None
        self._hesse_maxcall = 0

    @property
    def weights(self):
        if self.minuit is None:
            raise RuntimeError("Fit before access to fit parameters")
        return self.minuit.np_values()

    @property
    def cvr_mtx(self):
        if self.minuit is None:
            raise RuntimeError("Fit before access to fit parameters")
        return self.minuit.np_matrix()

    @staticmethod
    def negativeLogPosterior(w, X, y, l1, l2):
        """
        Calculates the negative of the log of the posterior
        distribution over the weights given targets and
        features.

        A combination of the negative log likelihood for
        classification (i.e. the log-loss), and l1 and/or l2
        regularization

        :param w: [numpy 1D array] weight vector
        :param X: [numpy 2D array] feature matrix
        :param y: [numpy 1D array] target vector
        :param l1: [float or numpy 1D array] l1 regularization parameter
        :param l2: [float or numpy 2D array] l2 regularization parameter
        :return: negative log posterior of weights given data
        """
        # predictions on train set with given weights
        y_pred = 1./(1.+np.exp(-X.dot(w)))

        # negative log-likelihood of predictions
        nll = -np.sum(y*np.log(y_pred) + (1-y)*np.log(1-y_pred))

        if l1 == 0 and l2 == 0:
            return nll

        # negative log-prior of weights
        nlp = np.sum(np.abs(l1 * w)) + 0.5 * np.sum(l2 * w**2)

        return nll + nlp

    @staticmethod
    def gradientNegativeLogPosterior(w, X, y, l1, l2):
        """

        :param w: [numpy 1D array] weight vector
        :param X: [numpy 2D array] feature matrix
        :param y: [numpy 1D array] target vector
        :param l1: [float or numpy 1D array] l1 regularization parameter
        :param l2: [float or numpy 2D array] l2 regularization parameter
        :return: gradient with respect to the weights of the negative
            log posterior
        """
        # predictions on train set with given weights
        y_pred = 1. / (1. + np.exp(-X.dot(w)))

        # gradient negative log-likelihood
        gnll = np.sum((y_pred-y)[:,np.newaxis] * X, axis=0)

        if l1 == 0 and l2 == 0:
            return gnll

        # gradient of negative log-prior
        gnlp = l1 * np.sign(w) + l2 * w

        return gnll + gnlp

<<<<<<< HEAD
    def fit(self, X, y, w0=0, fit_intercept=None, l1=None, l2=None):
=======
    def fit(self, X, y, w0=0):
>>>>>>> 6716503d
        """
        Fit logistic regression to feature matrix X and target vector y

        :param X: feature matrix
        :param y: target vector
        :param w0: initial weight vector
        :param fit_intercept: override whether to include the intercept
            default None, taken as previously
        :param l1: override l1 reguralization parameter
            default None, taken as previously set
        :param l2: override l2 regularization parameter
            default None, taken as previously set
        """
        # check inputs
        X, y, w0 = self._check_inputs(X, y, w0, self.fit_intercept)
<<<<<<< HEAD

        # update regularization parameters if given
        if isinstance(l1, (int, float,)):
            self.l1 = l1
        elif hasattr(l1, "__iter__"):
            l1 = np.array(l1, dtype=float)
            if l1.ndim == 1 and l1.shape[0] == w0.shape[0]:
                self.l1 = l1
        if isinstance(l2, (int, float,)):
            self.l2 = l2
        elif hasattr(l1, "__iter__"):
            l2 = np.array(l2, dtype=float)
            if l2.ndim == 1 and l2.shape[0] == w0.shape[0]:
                self.l2 = l2
=======
>>>>>>> 6716503d

        # define function to be minimized
        fcn = lambda w: self.negativeLogPosterior(w, X, y, self.l1, self.l2)
        # initiate minuit minimizer
        self.minuit = iminuit.Minuit.from_array_func(fcn=fcn, start=w0,
                throw_nan=self._minuit_throw_nan, pedantic=self._minuit_pedantic,
                print_level=self._minuit_print_level, grad=None, error=None,
                limit=self._minuit_limit, fix=self._minuit_fix, name=self._minuit_name,
                use_array_call=True, errordef=1)

        # minimize with migrad
        fmin, _ = self.minuit.migrad(ncall=self._migrad_ncall, nsplit=self._migrad_nsplit,
                precision=self._migrad_precision)

        # check validity of minimum
        if not fmin.is_valid:
            raise RuntimeError("Minimization has not converged.\n%s" % (str(fmin)))
        if not fmin.has_covariance or not fmin.has_accurate_covar or not fmin.has_posdef_covar or \
                fmin.has_made_posdef_covar or fmin.hesse_failed:
            raise RuntimeError("Problem encountered with covariance estimation.\n%s" % (str(fmin)))
<<<<<<< HEAD

        self.minuit.hesse(maxcall=self._hesse_maxcall)

    def predict(self, X):
        """
        Calculates logistic scores given features X

        :param X: [numpy 2D array] feature matrix
        :return: [numpy 1D array] logistic regression scores
        """
        X, _, w = self._check_inputs(X, None, self.weights, self.fit_intercept)
        y_pred = 1. / (1. + np.exp(-X.dot(w)))
        return y_pred
      
    def estimate_errors(self, X, nstddevs=1):
        """
        Calculates upper and lower uncertainty estimates
        on logistic scores for given features X

        The log-posterior distribution is approximated with a
        parabolic approximation (a covariance matrix
        around the fitted weights), i.e. as a Gaussian
        distribution.
        The one standard deviation interval in weight space is
        then an ellipsis around the fitted weight vector.
        Within this one standard deviation interval there is a
        weight vector for which the logistic score is maximum and
        there is a weight vector for which it is minimum.
        These maximum and minimum are then quoted as the one
        standard deviation upper and lower errors on the logistic
        score.

        :param X: [numpy 2D array] feature matrix
        :param nstddevs: [int] number of standard deviations away from
            fitted weights
        :return: [numpy 1D arrays] upper and lower error estimates
        """
        X, _, w = self._check_inputs(X, None, self.weights, self.fit_intercept)
        mid = X.dot(w)
        delta = np.array([np.sqrt(np.abs(np.dot(u,np.dot(self.cvr_mtx, u)))) for u in X], dtype=float)
        y_pred = 1. / (1. + np.exp(-mid))
        upper = 1. / (1. + np.exp(-mid - nstddevs * delta)) - y_pred
        lower = y_pred - 1. / (1. + np.exp(-mid + nstddevs * delta))
        return lower, upper
    
    def estimate_errors_sampling(self, X, n_samples):
        """
        Calculates a symmetric uncertainty estimate
        on logistic scores for given features X

        This is achieved by calculating the non-central variance 
        for each data point based on sampled weights from a multivariate 
        normal distribution and the weights fitted by the logistic model.

        :param X: [numpy 2D array] feature matrix
        :param n_samples: [int] number of samples to draw from the distribution
        :return: [numpy 1D arrays] upper and lower error estimates (symmetric)
        """
        X, _, w = self._check_inputs(X, None, self.weights, self.fit_intercept)

        sampled_weights = np.random.multivariate_normal(w, self.cvr_mtx, n_samples).T
        fitted_weights = np.tile(w, (n_samples, 1)).T
        
        sigmoid_sampled_weights = 1./(1.+np.exp(-X.dot(sampled_weights)))
        sigmoid_fitted_weights = 1./(1.+np.exp(-X.dot(fitted_weights)))
                
        var = np.sum(np.square(sigmoid_sampled_weights - sigmoid_fitted_weights), axis = 1) / n_samples
        
        symmetric_error = np.sqrt(var)
        
        return symmetric_error, symmetric_error

=======

        # ToDo compare Hesse cvr_mtx with Migrad cvr_mtx as extra check

        self.minuit.hesse(maxcall=self._hesse_maxcall)


    def predict(self, X):
        """
        Calculates logistic scores given features X

        :param X: [numpy 2D array] feature matrix
        :return: [numpy 1D array] logistic regression scores
        """
        X, _, w = self._check_inputs(X, None, self.weights, self.fit_intercept)
        y_pred = 1. / (1. + np.exp(-X.dot(w)))
        return y_pred
      
    def estimate_errors(self, X, nstddevs=1):
        """
        Calculates upper and lower uncertainty estimates
        on logistic scores for given features X

        The log-posterior distribution is approximated with a
        parabolic approximation (a covariance matrix
        around the fitted weights), i.e. as a Gaussian
        distribution.
        The one standard deviation interval in weight space is
        then an ellipsis around the fitted weight vector.
        Within this one standard deviation interval there is a
        weight vector for which the logistic score is maximum and
        there is a weight vector for which it is minimum.
        These maximum and minimum are then quoted as the one
        standard deviation upper and lower errors on the logistic
        score.

        :param X: [numpy 2D array] feature matrix
        :param nstddevs: [int] number of standard deviations away from
            fitted weights
        :return: [numpy 1D arrays] upper and lower error estimates
        """
        X, _, w = self._check_inputs(X, None, self.weights, self.fit_intercept)
        mid = X.dot(w)
        delta = np.array([np.sqrt(np.abs(np.dot(u,np.dot(self.cvr_mtx, u)))) for u in X], dtype=float)
        y_pred = 1. / (1. + np.exp(-mid))
        upper = 1. / (1. + np.exp(-mid - nstddevs * delta)) - y_pred
        lower = y_pred - 1. / (1. + np.exp(-mid + nstddevs * delta))
        return lower, upper
>>>>>>> 6716503d

    def _check_inputs(self, X, y=None, w=None, fit_intercept=True):
        """
        Check inputs for matching dimensions and convert to numpy arrays

        Adds a column of ones to X if fit_intercept
        Assures y consists of zeros and ones

        :param X: feature matrix
        :param w: weight vector
        :param y: target vector
        :param fit_intercept: whether to fit the intercept
        :return: X, y, w, as numpy arrays
        """
        X = np.atleast_2d(X)

        w = np.zeros(1, dtype=float) if w is None else np.atleast_1d(w)

        if X.ndim > 2:
            raise ValueError("Dimension of features X bigger than 2 not supported")
        if w.ndim > 1:
            raise ValueError("Dimension of weights w bigger than 1 not supported")

        if y is not None:
            y = (np.atleast_1d(y) != 0).astype(int)

            if y.ndim > 1:
                raise ValueError("Dimension of target y bigger than 1 not supported")

            if X.shape[0] == 1 and X.shape[1] == y.shape[0]:
                # X could have been 1D and stored as a row
                # in stead of a column. If so transpose X.
                X = X.T
            elif X.shape[0] != y.shape[0]:
                raise ValueError("Number of data points in features X and target y don't match")

        if fit_intercept:
            X = np.concatenate((X, np.ones((X.shape[0], 1), dtype=float)), axis=1)

        if w.shape[0] == 1:
            # w could have been given as a number not an array
            # if so expand it to the width of X
            w = np.full(X.shape[1], w[0], dtype=float)

        if w.shape[0] != X.shape[1]:
            raise ValueError("Dimension of weights w does not match number of features X")

        return X, y, w<|MERGE_RESOLUTION|>--- conflicted
+++ resolved
@@ -16,11 +16,7 @@
         self.l2 = l2
 
         # post-fit attributes
-<<<<<<< HEAD
         self.minuit  = None
-=======
-        self.minuit = None
->>>>>>> 6716503d
 
         # Fit parameters that a user could set
         # but probably won't, so good defaults
@@ -105,11 +101,7 @@
 
         return gnll + gnlp
 
-<<<<<<< HEAD
-    def fit(self, X, y, w0=0, fit_intercept=None, l1=None, l2=None):
-=======
     def fit(self, X, y, w0=0):
->>>>>>> 6716503d
         """
         Fit logistic regression to feature matrix X and target vector y
 
@@ -125,23 +117,6 @@
         """
         # check inputs
         X, y, w0 = self._check_inputs(X, y, w0, self.fit_intercept)
-<<<<<<< HEAD
-
-        # update regularization parameters if given
-        if isinstance(l1, (int, float,)):
-            self.l1 = l1
-        elif hasattr(l1, "__iter__"):
-            l1 = np.array(l1, dtype=float)
-            if l1.ndim == 1 and l1.shape[0] == w0.shape[0]:
-                self.l1 = l1
-        if isinstance(l2, (int, float,)):
-            self.l2 = l2
-        elif hasattr(l1, "__iter__"):
-            l2 = np.array(l2, dtype=float)
-            if l2.ndim == 1 and l2.shape[0] == w0.shape[0]:
-                self.l2 = l2
-=======
->>>>>>> 6716503d
 
         # define function to be minimized
         fcn = lambda w: self.negativeLogPosterior(w, X, y, self.l1, self.l2)
@@ -162,7 +137,6 @@
         if not fmin.has_covariance or not fmin.has_accurate_covar or not fmin.has_posdef_covar or \
                 fmin.has_made_posdef_covar or fmin.hesse_failed:
             raise RuntimeError("Problem encountered with covariance estimation.\n%s" % (str(fmin)))
-<<<<<<< HEAD
 
         self.minuit.hesse(maxcall=self._hesse_maxcall)
 
@@ -235,56 +209,6 @@
         
         return symmetric_error, symmetric_error
 
-=======
-
-        # ToDo compare Hesse cvr_mtx with Migrad cvr_mtx as extra check
-
-        self.minuit.hesse(maxcall=self._hesse_maxcall)
-
-
-    def predict(self, X):
-        """
-        Calculates logistic scores given features X
-
-        :param X: [numpy 2D array] feature matrix
-        :return: [numpy 1D array] logistic regression scores
-        """
-        X, _, w = self._check_inputs(X, None, self.weights, self.fit_intercept)
-        y_pred = 1. / (1. + np.exp(-X.dot(w)))
-        return y_pred
-      
-    def estimate_errors(self, X, nstddevs=1):
-        """
-        Calculates upper and lower uncertainty estimates
-        on logistic scores for given features X
-
-        The log-posterior distribution is approximated with a
-        parabolic approximation (a covariance matrix
-        around the fitted weights), i.e. as a Gaussian
-        distribution.
-        The one standard deviation interval in weight space is
-        then an ellipsis around the fitted weight vector.
-        Within this one standard deviation interval there is a
-        weight vector for which the logistic score is maximum and
-        there is a weight vector for which it is minimum.
-        These maximum and minimum are then quoted as the one
-        standard deviation upper and lower errors on the logistic
-        score.
-
-        :param X: [numpy 2D array] feature matrix
-        :param nstddevs: [int] number of standard deviations away from
-            fitted weights
-        :return: [numpy 1D arrays] upper and lower error estimates
-        """
-        X, _, w = self._check_inputs(X, None, self.weights, self.fit_intercept)
-        mid = X.dot(w)
-        delta = np.array([np.sqrt(np.abs(np.dot(u,np.dot(self.cvr_mtx, u)))) for u in X], dtype=float)
-        y_pred = 1. / (1. + np.exp(-mid))
-        upper = 1. / (1. + np.exp(-mid - nstddevs * delta)) - y_pred
-        lower = y_pred - 1. / (1. + np.exp(-mid + nstddevs * delta))
-        return lower, upper
->>>>>>> 6716503d
-
     def _check_inputs(self, X, y=None, w=None, fit_intercept=True):
         """
         Check inputs for matching dimensions and convert to numpy arrays
